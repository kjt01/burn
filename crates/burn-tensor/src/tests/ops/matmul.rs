#[burn_tensor_testgen::testgen(matmul)]
mod tests {
    use super::*;
<<<<<<< HEAD
    use burn_tensor::{Data, Int, Tensor};
=======
    use burn_tensor::{Tensor, TensorData};
>>>>>>> 6250fa89

    #[test]
    fn test_matmul_d2() {
        let device = Default::default();
        let tensor_1 = TestTensor::<2>::from_floats([[1.0, 7.0], [2.0, 3.0], [1.0, 5.0]], &device);
        let tensor_2 = TestTensor::from_floats([[4.0, 7.0, 5.0], [2.0, 3.0, 5.0]], &device);

        let tensor_3 = tensor_1.matmul(tensor_2);
        let expected =
            TensorData::from([[18.0, 28.0, 40.0], [14.0, 23.0, 25.0], [14.0, 22.0, 30.0]]);

        tensor_3.into_data().assert_eq(&expected, false);
    }

    #[test]
    fn test_matmul_d3() {
        let device = Default::default();
        let tensor_1 = TestTensor::<3>::from_floats([[[1.0, 7.0], [2.0, 3.0]]], &device);
        let tensor_2 = TestTensor::from_floats([[[4.0, 7.0], [2.0, 3.0]]], &device);

        let tensor_3 = tensor_1.matmul(tensor_2);
        let expected = TensorData::from([[[18.0, 28.0], [14.0, 23.0]]]);

        tensor_3.into_data().assert_eq(&expected, false);
    }

    #[test]
    fn test_matmul_broadcast_1() {
        let device = Default::default();
        let tensor_1 = TestTensor::<3>::from_floats([[[1.0, 7.0], [2.0, 3.0]]], &device);
        let tensor_2 = TestTensor::from_floats(
            [[[4.0, 7.0], [2.0, 3.0]], [[2.0, 5.0], [6.0, 3.0]]],
            &device,
        );

        let tensor_3 = tensor_1.matmul(tensor_2);
        let expected =
            TensorData::from([[[18.0, 28.0], [14.0, 23.0]], [[44.0, 26.0], [22.0, 19.0]]]);

        tensor_3.into_data().assert_eq(&expected, false);
    }

    #[test]
    fn test_matmul_broadcast_4d() {
        let device = Default::default();
        // [2, 1, 2, 2]
        let tensor_1 = TestTensor::<4>::from_floats(
            [[[[1.0, 7.0], [2.0, 3.0]]], [[[2.0, 5.0], [6.0, 3.0]]]],
            &device,
        );
        // [1, 2, 2, 2]
        let tensor_2 = TestTensor::from_floats(
            [[[[9.0, 8.0], [1.0, 4.0]], [[2.0, 7.0], [3.0, 5.0]]]],
            &device,
        );

        // [2, 1, 2, 2] @ [1, 2, 2, 2] -> [2, 2, 2, 2]
        let tensor_3 = tensor_1.matmul(tensor_2);
        let expected = TensorData::from([
            [[[16.0, 36.0], [21.0, 28.0]], [[23.0, 42.0], [13.0, 29.0]]],
            [[[23.0, 36.0], [57.0, 60.0]], [[19.0, 39.0], [21.0, 57.0]]],
        ]);

        tensor_3.into_data().assert_eq(&expected, false);
    }

    #[test]
    fn test_matmul_simple_1() {
        let device = Default::default();
        let tensor_1 = TestTensor::<2>::from_floats([[5.0, 14.0], [14.0, 50.0]], &device);
        let tensor_2 = TestTensor::from_floats([[3.0, 4.0, 5.0], [0.0, 1.0, 2.0]], &device);

        let tensor_3 = tensor_1.matmul(tensor_2);
        let expected = TensorData::from([[15.0, 34.0, 53.0], [42.0, 106.0, 170.0]]);

        tensor_3.into_data().assert_eq(&expected, false);
    }

    #[test]
    fn test_matmul_tmp() {
        let device = Default::default();
        let tensor_1 = TestTensor::<2>::from_floats(
            [[0., 1., 2., 3.], [4., 5., 6., 7.], [8., 9., 10., 11.]],
            &device,
        );
        let tensor_2 = TestTensor::from_floats(
            [[0., 1., 2.], [4., 5., 6.], [8., 9., 10.], [12., 13., 14.]],
            &device,
        );

        let tensor_3 = tensor_1.matmul(tensor_2);
        let expected = TensorData::from([[56., 62., 68.], [152., 174., 196.], [248., 286., 324.]]);

        tensor_3.into_data().assert_eq(&expected, false);
    }

    #[test]
    fn test_matmul_trivial() {
        let device = Default::default();

        let tensor_1 = Tensor::<TestBackend, 1, Int>::arange(0..16, &device)
            .reshape([4, 4])
            .float();

        let tensor_3 = tensor_1.clone().matmul(tensor_1);

        assert_eq!(
            tensor_3.into_data(),
            Data::from([
                [56., 62., 68., 74.],
                [152., 174., 196., 218.],
                [248., 286., 324., 362.],
                [344., 398., 452., 506.]
            ])
        );
    }

    #[test]
    fn test_matmul_trivial_transposed() {
        let device = Default::default();

        let tensor_1 = Tensor::<TestBackend, 1, Int>::arange(0..16, &device)
            .reshape([4, 4])
            .float();

        let tensor_3 = tensor_1.clone().matmul(tensor_1.transpose());

        assert_eq!(
            tensor_3.into_data(),
            Data::from([
                [14., 38., 62., 86.],
                [38., 126., 214., 302.],
                [62., 214., 366., 518.],
                [86., 302., 518., 734.]
            ])
        );
    }

    #[test]
    fn test_matmul_4_8() {
        let device = Default::default();

        let tensor_1 = Tensor::<TestBackend, 1, Int>::arange(0..32, &device)
            .reshape([4, 8])
            .float();

        let tensor_3 = tensor_1.clone().matmul(tensor_1.transpose());

        assert_eq!(
            tensor_3.into_data(),
            Data::from([
                [140., 364., 588., 812.],
                [364., 1100., 1836., 2572.],
                [588., 1836., 3084., 4332.],
                [812., 2572., 4332., 6092.]
            ])
        );
    }

    #[test]
    fn test_matmul_8_4() {
        let device = Default::default();

        let tensor_1 = Tensor::<TestBackend, 1, Int>::arange(0..160, &device)
            .reshape([8, 20])
            .float();
        let tensor_2 = Tensor::<TestBackend, 1, Int>::arange(0..160, &device)
            .reshape([20, 8])
            .float();

        let tensor_3 = tensor_1.clone().matmul(tensor_2);

        assert_eq!(
            tensor_3.into_data(),
            Data::from([
                [19760., 19950., 20140., 20330., 20520., 20710., 20900., 21090.],
                [50160., 50750., 51340., 51930., 52520., 53110., 53700., 54290.],
                [80560., 81550., 82540., 83530., 84520., 85510., 86500., 87490.],
                [110960., 112350., 113740., 115130., 116520., 117910., 119300., 120690.],
                [141360., 143150., 144940., 146730., 148520., 150310., 152100., 153890.],
                [171760., 173950., 176140., 178330., 180520., 182710., 184900., 187090.],
                [202160., 204750., 207340., 209930., 212520., 215110., 217700., 220290.],
                [232560., 235550., 238540., 241530., 244520., 247510., 250500., 253490.]
            ],)
        );
    }

    #[test]
    fn test_matmul_simple_2() {
        let device = Default::default();
        let tensor_1 = TestTensor::<2>::from_floats([[1.0, 2.0, 3.0, 4.0]], &device);
        let tensor_2 = TestTensor::from_floats([[3.0], [4.0], [5.0], [6.0]], &device);

        let tensor_3 = tensor_1.matmul(tensor_2);
        let expected = TensorData::from([[50.0]]);

        tensor_3.into_data().assert_eq(&expected, false);
    }

    #[test]
    fn test_matmul_simple_3() {
        let device = Default::default();
        let tensor_1 = TestTensor::<2>::from_floats(
            [[3., 3., 3.], [4., 4., 4.], [5., 5., 5.], [6., 6., 6.]],
            &device,
        );
        let tensor_2 = TestTensor::from_floats(
            [[1., 2., 3., 4.], [1., 2., 3., 4.], [1., 2., 3., 4.]],
            &device,
        );

        let tensor_3 = tensor_1.matmul(tensor_2);
        let expected = TensorData::from([
            [9., 18., 27., 36.],
            [12., 24., 36., 48.],
            [15., 30., 45., 60.],
            [18., 36., 54., 72.],
        ]);

        tensor_3.into_data().assert_eq(&expected, false);
    }

    #[test]
    #[should_panic]
    fn should_panic_when_inner_dimensions_are_not_equal() {
        let device = Default::default();
        let tensor_1 =
            TestTensor::<2>::from_floats([[3., 3.], [4., 4.], [5., 5.], [6., 6.]], &device);
        let tensor_2 = TestTensor::from_floats(
            [[1., 2., 3., 4.], [1., 2., 3., 4.], [1., 2., 3., 4.]],
            &device,
        );

        let tensor_3 = tensor_1.matmul(tensor_2);
        let expected = TensorData::from([
            [9., 18., 27., 36.],
            [12., 24., 36., 48.],
            [15., 30., 45., 60.],
            [18., 36., 54., 72.],
        ]);

        tensor_3.into_data().assert_eq(&expected, false);
    }
}<|MERGE_RESOLUTION|>--- conflicted
+++ resolved
@@ -1,11 +1,7 @@
 #[burn_tensor_testgen::testgen(matmul)]
 mod tests {
     use super::*;
-<<<<<<< HEAD
-    use burn_tensor::{Data, Int, Tensor};
-=======
-    use burn_tensor::{Tensor, TensorData};
->>>>>>> 6250fa89
+    use burn_tensor::{Int, Tensor, TensorData};
 
     #[test]
     fn test_matmul_d2() {
@@ -85,7 +81,7 @@
     }
 
     #[test]
-    fn test_matmul_tmp() {
+    fn test_matmul_4_3() {
         let device = Default::default();
         let tensor_1 = TestTensor::<2>::from_floats(
             [[0., 1., 2., 3.], [4., 5., 6., 7.], [8., 9., 10., 11.]],
@@ -112,14 +108,14 @@
 
         let tensor_3 = tensor_1.clone().matmul(tensor_1);
 
-        assert_eq!(
-            tensor_3.into_data(),
-            Data::from([
+        tensor_3.into_data().assert_eq(
+            &TensorData::from([
                 [56., 62., 68., 74.],
                 [152., 174., 196., 218.],
                 [248., 286., 324., 362.],
-                [344., 398., 452., 506.]
-            ])
+                [344., 398., 452., 506.],
+            ]),
+            false,
         );
     }
 
@@ -133,14 +129,14 @@
 
         let tensor_3 = tensor_1.clone().matmul(tensor_1.transpose());
 
-        assert_eq!(
-            tensor_3.into_data(),
-            Data::from([
+        tensor_3.into_data().assert_eq(
+            &TensorData::from([
                 [14., 38., 62., 86.],
                 [38., 126., 214., 302.],
                 [62., 214., 366., 518.],
-                [86., 302., 518., 734.]
-            ])
+                [86., 302., 518., 734.],
+            ]),
+            false,
         );
     }
 
@@ -154,42 +150,14 @@
 
         let tensor_3 = tensor_1.clone().matmul(tensor_1.transpose());
 
-        assert_eq!(
-            tensor_3.into_data(),
-            Data::from([
+        tensor_3.into_data().assert_eq(
+            &TensorData::from([
                 [140., 364., 588., 812.],
                 [364., 1100., 1836., 2572.],
                 [588., 1836., 3084., 4332.],
-                [812., 2572., 4332., 6092.]
-            ])
-        );
-    }
-
-    #[test]
-    fn test_matmul_8_4() {
-        let device = Default::default();
-
-        let tensor_1 = Tensor::<TestBackend, 1, Int>::arange(0..160, &device)
-            .reshape([8, 20])
-            .float();
-        let tensor_2 = Tensor::<TestBackend, 1, Int>::arange(0..160, &device)
-            .reshape([20, 8])
-            .float();
-
-        let tensor_3 = tensor_1.clone().matmul(tensor_2);
-
-        assert_eq!(
-            tensor_3.into_data(),
-            Data::from([
-                [19760., 19950., 20140., 20330., 20520., 20710., 20900., 21090.],
-                [50160., 50750., 51340., 51930., 52520., 53110., 53700., 54290.],
-                [80560., 81550., 82540., 83530., 84520., 85510., 86500., 87490.],
-                [110960., 112350., 113740., 115130., 116520., 117910., 119300., 120690.],
-                [141360., 143150., 144940., 146730., 148520., 150310., 152100., 153890.],
-                [171760., 173950., 176140., 178330., 180520., 182710., 184900., 187090.],
-                [202160., 204750., 207340., 209930., 212520., 215110., 217700., 220290.],
-                [232560., 235550., 238540., 241530., 244520., 247510., 250500., 253490.]
-            ],)
+                [812., 2572., 4332., 6092.],
+            ]),
+            false,
         );
     }
 
