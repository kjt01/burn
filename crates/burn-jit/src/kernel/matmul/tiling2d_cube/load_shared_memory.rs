use burn_cube::prelude::*;

use crate::tensor;

use super::{base::Coordinates, config::CubeTiling2dConfig};

#[cube]
pub(crate) fn load_lhs_transposed<F: Float>(
    lhs: &Tensor<F>,
    coordinates: Coordinates,
    k: UInt,
    batch_offset: UInt,
    shared_lhs: SharedMemory<F>,
    config: Comptime<CubeTiling2dConfig>,
) {
    let block_size_m = Comptime::map(config, |c| c.block_size_m);
    let tile_size = Comptime::map(config, |c| c.tile_size);

    let sm_stride = Comptime::runtime(block_size_m);
    let sm_position_base = coordinates.unit_col * sm_stride + coordinates.unit_row;

    let cube_offset = coordinates.skip_row * lhs.stride(lhs.rank() - UInt::new(2));
    let offset = cube_offset + k + batch_offset;

    let mut tile = Array::<F>::vectorized(Comptime::get(tile_size), Comptime::get(tile_size));

    load_tile::<F>(
        lhs,
        &mut tile,
        offset,
        coordinates.unit_row,
        coordinates.unit_col,
        coordinates.skip_row,
        k,
        Comptime::map(config, |c| c.check_m_bounds),
        Comptime::map(config, |c| c.check_k_bounds),
        config,
    );

    write_tile_transposed::<F>(
        &tile,
        shared_lhs,
        sm_position_base,
        sm_stride,
        Comptime::map(config, |c| c.unroll),
        tile_size,
    );
}

#[cube]
pub(crate) fn load_rhs_plain<F: Float>(
    rhs: &Tensor<F>,
    coordinates: Coordinates,
    k: UInt,
    batch_offset: UInt,
    shared_rhs: SharedMemory<F>,
    config: Comptime<CubeTiling2dConfig>,
) {
    let block_size_n = Comptime::map(config, |c| c.block_size_n);
    let tile_size = Comptime::map(config, |c| c.tile_size);

    let sm_stride = Comptime::runtime(block_size_n);
    let tensor_stride = rhs.stride(rhs.rank() - UInt::new(2));

    let sm_position_base = coordinates.unit_row * sm_stride + coordinates.unit_col;

    let offset = coordinates.skip_col + k * tensor_stride + batch_offset;

    let mut tile = Array::<F>::vectorized(Comptime::get(tile_size), Comptime::get(tile_size));

    load_tile::<F>(
        rhs,
        &mut tile,
        offset,
        coordinates.unit_row,
        coordinates.unit_col,
        k,
        coordinates.skip_col,
        Comptime::map(config, |c| c.check_k_bounds),
        Comptime::map(config, |c| c.check_n_bounds),
        config,
    );

    write_tile_plain::<F>(
        &tile,
        shared_rhs,
        sm_position_base,
        sm_stride,
        Comptime::map(config, |c| c.unroll),
        tile_size,
    );
}

#[cube]
fn load_tile<F: Float>(
    tensor: &Tensor<F>,
    tile: &mut Array<F>,
    cube_offset: UInt,
    load_row: UInt,
    load_col: UInt,
    skip_row: UInt,
    skip_col: UInt,
    check_vertical_bounds: Comptime<bool>,
    check_horizontal_bounds: Comptime<bool>,
    config: Comptime<CubeTiling2dConfig>,
) {
    let tile_size = Comptime::map(config, |c| c.tile_size);
    let unroll = Comptime::map(config, |c| c.unroll);

    let rank = tensor.rank();
    let tensor_stride = tensor.stride(rank - UInt::new(2));
    let tensor_position_base = load_row * tensor_stride + load_col + cube_offset;

    if Comptime::get(check_vertical_bounds) {
        let row = skip_row + load_row;

        if Comptime::get(check_horizontal_bounds) {
            let col = skip_col + load_col;
            read_with_both_checks::<F>(
                tensor,
                row,
                col,
                tensor_position_base,
                tensor_stride,
                tile,
                tile_size,
                unroll,
            );
        } else {
            read_with_vertical_checks::<F>(
                tensor,
                row,
                tensor_position_base,
                tensor_stride,
                tile,
                tile_size,
                unroll,
            );
        }
    } else {
        if Comptime::get(check_horizontal_bounds) {
            let col = skip_col + load_col;
            read_with_horizontal_checks::<F>(
                tensor,
                col,
                tensor_position_base,
                tensor_stride,
                tile,
                tile_size,
                unroll,
            );
        } else {
            read_without_checks::<F>(
                tensor,
                tensor_position_base,
                tensor_stride,
                tile,
                tile_size,
                unroll,
            );
        }
    }
}

#[cube]
fn write_tile_plain<F: Float>(
    tile: &Array<F>,
    mut shared_memory: SharedMemory<F>,
    sm_position_base: UInt,
    sm_stride: UInt,
    unroll: Comptime<bool>,
    tile_size: Comptime<UInt>,
) {
    let sm_vectorization = Comptime::runtime(tile_size);

    for i in range(0u32, Comptime::get(tile_size), unroll) {
        if i < Comptime::runtime(tile_size) {
            shared_memory[(sm_position_base + i * sm_stride) / sm_vectorization] = tile[i];
        } else {
            shared_memory[(sm_position_base + i * sm_stride) / sm_vectorization] =
                F::vectorized(0., Comptime::get(tile_size));
        }
    }
}

#[cube]
fn write_tile_transposed<F: Float>(
    tile: &Array<F>,
    mut shared_memory: SharedMemory<F>,
    sm_position_base: UInt,
    sm_stride: UInt,
    unroll: Comptime<bool>,
    tile_size: Comptime<UInt>,
) {
    let is_scalar = Comptime::map(tile_size, |c| c.val == 1);
    let sm_vectorization = Comptime::runtime(tile_size);

    if Comptime::get(is_scalar) {
        shared_memory[sm_position_base] = tile[0];
    } else {
        for i in range(0u32, Comptime::get(tile_size), unroll) {
            let mut transposed = F::vectorized(0., Comptime::get(tile_size));
<<<<<<< HEAD
            for j in range(0u32, Comptime::get(tile_size), unroll) {
                let mut row = tile[j];
                if j > Comptime::runtime(tile_size) {
                    row = F::vectorized(0., Comptime::get(tile_size));
                }
                let mut elem = row[i];
                if i > Comptime::runtime(tile_size) {
                    elem = F::new(0.);
                }
                transposed[j] = elem;
=======

            // Unrolling this one makes the difference
            for j in range(0u32, Comptime::get(tile_size), Comptime::new(true)) {
                transposed[j] = tile[j][i];
>>>>>>> 61ca9ff0
            }

            let sm_position = (sm_position_base + i * sm_stride) / sm_vectorization;
            shared_memory[sm_position] = transposed;
        }
    }
}

#[cube]
fn read_with_both_checks<F: Float>(
    tensor: &Tensor<F>,
    row: UInt,
    col: UInt,
    position_base: UInt,
    stride: UInt,
    tile: &mut Array<F>,
    tile_size: Comptime<UInt>,
    unroll: Comptime<bool>,
) {
    let tile_size_runtime = Comptime::runtime(tile_size);

    let mut num_reads = UInt::new(0);
    let dim_vertical = tensor.shape(tensor.rank() - UInt::new(2));
    if dim_vertical > row {
        num_reads = UInt::min(dim_vertical - row, tile_size_runtime);
    }

    let zeros = F::vectorized(0., Comptime::get(tile_size));
    for i in range(0u32, Comptime::get(tile_size), Comptime::new(false)) {
        tile[i] = zeros;
    }

    for i in range(0u32, num_reads, Comptime::new(false)) {
        read_tile_line_with_checks::<F>(
            tensor,
            col,
            position_base,
            stride,
            tile,
            i,
            tile_size,
            unroll,
        );
    }

    let zeros = F::vectorized(0., Comptime::get(tile_size));
    for i in range(num_reads, Comptime::get(tile_size), Comptime::new(false)) {
        tile[i] = zeros;
    }
}

#[cube]
fn read_with_vertical_checks<F: Float>(
    tensor: &Tensor<F>,
    row: UInt,
    position_base: UInt,
    stride: UInt,
    tile: &mut Array<F>,
    tile_size: Comptime<UInt>,
    unroll: Comptime<bool>,
) {
    let tile_size_runtime = Comptime::runtime(tile_size);

    let mut num_reads = UInt::new(0);
    let dim_vertical = tensor.shape(tensor.rank() - UInt::new(2));
    if dim_vertical > row {
        num_reads = UInt::min(dim_vertical - row, tile_size_runtime);
    }

    let zeros = F::vectorized(0., Comptime::get(tile_size));
    for i in range(0u32, Comptime::get(tile_size), Comptime::new(false)) {
        tile[i] = zeros;
    }

    for i in range(0u32, num_reads, Comptime::new(false)) {
        read_tile_line_without_checks::<F>(
            tensor,
            position_base,
            stride,
            tile,
            i,
            tile_size,
            unroll,
        );
    }

    let zeros = F::vectorized(0., Comptime::get(tile_size));
    for i in range(num_reads, Comptime::get(tile_size), Comptime::new(false)) {
        tile[i] = zeros;
    }
}

#[cube]
fn read_without_checks<F: Float>(
    tensor: &Tensor<F>,
    position_base: UInt,
    stride: UInt,
    tile: &mut Array<F>,
    tile_size: Comptime<UInt>,
    unroll: Comptime<bool>,
) {
    for i in range(0u32, Comptime::get(tile_size), unroll) {
        read_tile_line_without_checks::<F>(
            tensor,
            position_base,
            stride,
            tile,
            i,
            tile_size,
            unroll,
        );
    }
}

#[cube]
fn read_with_horizontal_checks<F: Float>(
    tensor: &Tensor<F>,
    col: UInt,
    position_base: UInt,
    stride: UInt,
    tile: &mut Array<F>,
    tile_size: Comptime<UInt>,
    unroll: Comptime<bool>,
) {
    for i in range(0u32, Comptime::get(tile_size), unroll) {
        read_tile_line_with_checks::<F>(
            tensor,
            col,
            position_base,
            stride,
            tile,
            i,
            tile_size,
            unroll,
        );
    }
}

#[cube]
fn read_tile_line_with_checks<F: Float>(
    tensor: &Tensor<F>,
    col: UInt,
    position_base: UInt,
    stride: UInt,
    tile: &mut Array<F>,
    i: UInt,
    tile_size: Comptime<UInt>,
    unroll: Comptime<bool>,
) {
    let vectorization_factor = Comptime::vectorization(tensor);
    let runtime_vectorization = Comptime::runtime(vectorization_factor);

    let position = position_base + i * stride;

    let dim_horizontal = tensor.shape(tensor.rank() - UInt::new(1));

    if tile_size == vectorization_factor {
        if col >= dim_horizontal {
            tile[i] = F::vectorized(0., Comptime::get(tile_size));
        } else {
            if position / runtime_vectorization >= tensor.len() {
                tile[i] = F::vectorized(0., Comptime::get(tile_size));
            } else {
                tile[i] = tensor[position / runtime_vectorization];
            }
        }
    } else {
        let tile_entry = F::vectorized(0., Comptime::get(tile_size));

        let mut num_loops = UInt::new(0);
        if dim_horizontal > col {
            let num_reads = UInt::min(dim_horizontal - col, Comptime::runtime(tile_size));
            num_loops = num_reads / runtime_vectorization;
        }

        for x in range(0u32, num_loops, Comptime::new(false)) {
            read_within_vector::<F>(
                tensor,
                tile_entry,
                position,
                x,
                vectorization_factor,
                unroll,
            );
        }

        tile[i] = tile_entry;
    }
}

#[cube]
fn read_tile_line_without_checks<F: Float>(
    tensor: &Tensor<F>,
    position_base: UInt,
    stride: UInt,
    tile: &mut Array<F>,
    i: UInt,
    tile_size: Comptime<UInt>,
    unroll: Comptime<bool>,
) {
    let vectorization_factor = Comptime::vectorization(tensor);
    let runtime_vectorization = Comptime::runtime(vectorization_factor);

    let position = position_base + i * stride;

    if tile_size == vectorization_factor {
        if position / runtime_vectorization >= tensor.len() {
            tile[i] = F::vectorized(0., Comptime::get(vectorization_factor));
        } else {
            tile[i] = tensor[position / runtime_vectorization];
        }
    } else {
        let tile_entry = F::vectorized(0., Comptime::get(tile_size));

        for j in range(
            0u32,
            Comptime::get(tile_size / vectorization_factor),
            unroll,
        ) {
            read_within_vector::<F>(
                tensor,
                tile_entry,
                position,
                j,
                vectorization_factor,
                unroll,
            );
        }

        tile[i] = tile_entry;
    }
}

#[cube]
/// Necessary when vectorization_factor < tile_size
fn read_within_vector<F: Float>(
    tensor: &Tensor<F>,
    mut tile_entry: F,
    position: UInt,
    i: UInt,
    vectorization_factor: Comptime<UInt>,
    unroll: Comptime<bool>,
) {
    let is_scalar = Comptime::map(vectorization_factor, |v| v.val == 1);
    let runtime_vectorization = Comptime::runtime(vectorization_factor);

    if Comptime::get(is_scalar) {
        if position + i >= tensor.len() {
            tile_entry[i] = F::new(0.);
        } else {
            tile_entry[i] = tensor[position + i];
        }
    } else {
        let mut intermediate = F::vectorized(0., Comptime::get(vectorization_factor));
        if position / runtime_vectorization + i < tensor.len() {
            intermediate = tensor[position / runtime_vectorization + i];
        }

        for j in range(0u32, Comptime::get(vectorization_factor), unroll) {
            tile_entry[i * runtime_vectorization + j] = intermediate[j];
        }
    }
}

#[cfg(feature = "export_tests")]
/// Exported tests for loading to shared memory
pub mod tests {
    use crate::kernel::matmul::tiling2d_cube::{
        base::TILE_SIZE,
        test_utils::{assert_equals, create_empty, make_config, range_tensor},
    };
    use crate::JitRuntime;

    use super::{super::base::CoordinatesExpand, *};

    #[cube(launch)]
    #[allow(unused_mut)]
    fn read_whole_test<F: Float>(
        tensor: &Tensor<F>,
        tile: &mut Array<F>,
        tile_size: Comptime<UInt>,
        bound_check_horizontal: Comptime<bool>,
    ) {
        if Comptime::get(bound_check_horizontal) {
            read_with_horizontal_checks::<F>(
                tensor,
                UInt::new(0),
                UInt::new(0),
                tensor.stride(0),
                tile,
                tile_size,
                Comptime::new(true),
            );
        } else {
            read_without_checks::<F>(
                tensor,
                UInt::new(0),
                tensor.stride(0),
                tile,
                tile_size,
                Comptime::new(true),
            );
        }
    }

    #[cube(launch)]
    #[allow(unused_mut)]
    fn read_partial_test<F: Float>(
        tensor: &Tensor<F>,
        tile: &mut Array<F>,
        tile_size: Comptime<UInt>,
        bound_check_horizontal: Comptime<bool>,
    ) {
        if Comptime::get(bound_check_horizontal) {
            read_with_both_checks::<F>(
                tensor,
                UInt::new(2),
                UInt::new(8),
                UInt::new(0),
                tensor.stride(0),
                tile,
                tile_size,
                Comptime::new(true),
            );
        } else {
            read_with_vertical_checks::<F>(
                tensor,
                UInt::new(2),
                UInt::new(8),
                tensor.stride(0),
                tile,
                tile_size,
                Comptime::new(true),
            );
        }
    }

    #[cube(launch)]
    #[allow(unused_mut)]
    fn load_tile_test<F: Float>(
        lhs: &Tensor<F>,
        tile: &mut Array<F>,
        unit_row: UInt,
        unit_col: UInt,
        config: Comptime<CubeTiling2dConfig>,
    ) {
        let cube_offset = UInt::new(0);
        let check_vertical_bounds = Comptime::map(config, |c| c.check_m_bounds);
        let check_horizontal_bounds = Comptime::map(config, |c| c.check_k_bounds);

        load_tile::<F>(
            lhs,
            tile,
            cube_offset,
            unit_row,
            unit_col,
            UInt::new(0),
            UInt::new(0),
            check_vertical_bounds,
            check_horizontal_bounds,
            config,
        );
    }

    #[cube(launch)]
    fn write_tile_test<F: Float>(
        tile: &Array<F>,
        sm_out: &mut Array<F>,
        config: Comptime<CubeTiling2dConfig>,
        transposed: Comptime<bool>,
    ) {
        let unroll = Comptime::map(config, |c| c.unroll);
        let tile_size = Comptime::map(config, |c| c.tile_size);
        let block_size_m = Comptime::map(config, |c| c.block_size_m);
        let block_size_k = Comptime::map(config, |c| c.block_size_k);

        let sm_stride = block_size_m;
        let sm_size = Comptime::runtime(block_size_k * block_size_m);
        let shared_memory = SharedMemory::<F>::vectorized(sm_size, Comptime::get(tile_size));

        if Comptime::get(transposed) {
            write_tile_transposed(
                tile,
                shared_memory,
                UInt::new(0),
                Comptime::runtime(sm_stride),
                unroll,
                tile_size,
            );
        } else {
            write_tile_plain(
                tile,
                shared_memory,
                UInt::new(0),
                Comptime::runtime(sm_stride),
                unroll,
                tile_size,
            );
        }

        for i in range(0u32, sm_size, Comptime::new(false)) {
            sm_out[i] = shared_memory[i];
        }
    }

    #[cube(launch)]
    fn load_tensor_test<F: Float>(
        tensor: &Tensor<F>,
        sm_out: &mut Array<F>,
        unit_row: UInt,
        unit_col: UInt,
        k: UInt,
        config: Comptime<CubeTiling2dConfig>,
        is_lhs: Comptime<bool>,
    ) {
        let tile_size = Comptime::map(config, |c| c.tile_size);
        let block_size_k = Comptime::map(config, |c| c.block_size_k);
        let block_size_m = Comptime::map(config, |c| c.block_size_m);
        let sm_size = block_size_k * block_size_m / tile_size;
        let shared_memory =
            SharedMemory::<F>::vectorized(Comptime::get(sm_size), Comptime::get(tile_size));

        let offset = UInt::new(0);

        let coordinates = Coordinates {
            unit_row,
            unit_col,
            skip_row: UInt::new(0),
            skip_col: UInt::new(0),
        };
        if Comptime::get(is_lhs) {
            load_lhs_transposed(tensor, coordinates, k, offset, shared_memory, config);
        } else {
            load_rhs_plain(tensor, coordinates, k, offset, shared_memory, config);
        }

        for i in range(0u32, Comptime::get(sm_size), Comptime::new(false)) {
            sm_out[i] = shared_memory[i];
        }
    }

    #[cube(launch)]
    fn load_tensor_multiple_tiles_test<F: Float>(
        tensor: &Tensor<F>,
        sm_out: &mut Array<F>,
        k: UInt,
        config: Comptime<CubeTiling2dConfig>,
        is_lhs: Comptime<bool>,
    ) {
        let tile_size = Comptime::map(config, |c| c.tile_size);
        let block_size_k = Comptime::map(config, |c| c.block_size_k);
        let block_size_m = Comptime::map(config, |c| c.block_size_m);
        let sm_size = block_size_k * block_size_m / tile_size;
        let shared_memory =
            SharedMemory::<F>::vectorized(Comptime::get(sm_size), Comptime::get(tile_size));

        let unit_row = UInt::new(4) * UNIT_POS_X;
        let unit_col = UInt::new(4) * UNIT_POS_Y;
        let offset = UInt::new(0);

        let coordinates = Coordinates {
            unit_row,
            unit_col,
            skip_row: UInt::new(0),
            skip_col: UInt::new(0),
        };
        if Comptime::get(is_lhs) {
            load_lhs_transposed(tensor, coordinates, k, offset, shared_memory, config);
        } else {
            load_rhs_plain(tensor, coordinates, k, offset, shared_memory, config);
        }

        for i in range(0u32, Comptime::get(sm_size), Comptime::new(false)) {
            sm_out[i] = shared_memory[i];
        }
    }

    /// Exported test
    pub fn read_whole_vectorized_like_tile_test<R: JitRuntime>(device: &R::Device) {
        let tensor = range_tensor::<R>(4, 4, device);
        let tile = create_empty::<R>(TILE_SIZE, TILE_SIZE, device);
        let cube_dim = CubeDim::new(1, 1, 1);
        let cube_count = CubeCount::new(1, 1, 1);

        let settings = KernelSettings::default()
            .cube_dim(cube_dim)
            .vectorize_input(0, TILE_SIZE as u8)
            .vectorize_output(0, TILE_SIZE as u8);

        read_whole_test_launch::<F32, R>(
            tensor.client.clone(),
            cube_count,
            settings,
            TensorHandle::new(&tensor.handle, &tensor.strides, &tensor.shape.dims),
            ArrayHandle::new(&tile, 4),
            TILE_SIZE.into(),
            false,
        );

        assert_equals::<R>(
            tile,
            &[
                0.0, 1.0, 2.0, 3.0, 4.0, 5.0, 6.0, 7.0, 8.0, 9.0, 10.0, 11.0, 12.0, 13.0, 14.0,
                15.0,
            ],
            device,
        );
    }

    /// Exported test
    pub fn read_whole_vectorized_less_than_tile_test<R: JitRuntime>(device: &R::Device) {
        let vectorization_factor = 2;
        let tensor = range_tensor::<R>(4, 4, device);
        let tile = create_empty::<R>(TILE_SIZE, TILE_SIZE, device);
        let cube_dim = CubeDim::new(1, 1, 1);
        let cube_count = CubeCount::new(1, 1, 1);

        let settings = KernelSettings::default()
            .cube_dim(cube_dim)
            .vectorize_input(0, vectorization_factor as u8)
            .vectorize_output(0, TILE_SIZE as u8);

        read_whole_test_launch::<F32, R>(
            tensor.client.clone(),
            cube_count,
            settings,
            TensorHandle::new(&tensor.handle, &tensor.strides, &tensor.shape.dims),
            ArrayHandle::new(&tile, 4),
            TILE_SIZE.into(),
            false,
        );

        assert_equals::<R>(
            tile,
            &[
                0.0, 1.0, 2.0, 3.0, 4.0, 5.0, 6.0, 7.0, 8.0, 9.0, 10.0, 11.0, 12.0, 13.0, 14.0,
                15.0,
            ],
            device,
        );
    }

    /// Exported test
    pub fn read_whole_scalar_test<R: JitRuntime>(device: &R::Device) {
        let vectorization_factor = 1;
        let tensor = range_tensor::<R>(4, 4, device);
        let tile = create_empty::<R>(TILE_SIZE, TILE_SIZE, device);
        let cube_dim = CubeDim::new(1, 1, 1);
        let cube_count = CubeCount::new(1, 1, 1);

        let settings = KernelSettings::default()
            .cube_dim(cube_dim)
            .vectorize_input(0, vectorization_factor as u8)
            .vectorize_output(0, TILE_SIZE as u8);

        read_whole_test_launch::<F32, R>(
            tensor.client.clone(),
            cube_count,
            settings,
            TensorHandle::new(&tensor.handle, &tensor.strides, &tensor.shape.dims),
            ArrayHandle::new(&tile, 4),
            TILE_SIZE.into(),
            false,
        );

        assert_equals::<R>(
            tile,
            &[
                0.0, 1.0, 2.0, 3.0, 4.0, 5.0, 6.0, 7.0, 8.0, 9.0, 10.0, 11.0, 12.0, 13.0, 14.0,
                15.0,
            ],
            device,
        );
    }

    /// Exported test
    pub fn read_whole_scalar_out_of_bound_test<R: JitRuntime>(device: &R::Device) {
        let vectorization_factor = 2;
        let tensor = range_tensor::<R>(4, 2, device);
        let tile = create_empty::<R>(TILE_SIZE, TILE_SIZE, device);
        let cube_dim = CubeDim::new(1, 1, 1);
        let cube_count = CubeCount::new(1, 1, 1);

        let settings = KernelSettings::default()
            .cube_dim(cube_dim)
            .vectorize_input(0, vectorization_factor as u8)
            .vectorize_output(0, TILE_SIZE as u8);

        read_whole_test_launch::<F32, R>(
            tensor.client.clone(),
            cube_count,
            settings,
            TensorHandle::new(&tensor.handle, &tensor.strides, &tensor.shape.dims),
            ArrayHandle::new(&tile, 4),
            TILE_SIZE.into(),
            true,
        );

        assert_equals::<R>(
            tile,
            &[
                0.0, 1.0, 0.0, 0.0, 2.0, 3.0, 0.0, 0.0, 4.0, 5.0, 0.0, 0.0, 6.0, 7.0, 0.0, 0.0,
            ],
            device,
        );
    }

    /// Exported test
    pub fn read_partial_unit_test<R: JitRuntime>(device: &R::Device) {
        let tensor = range_tensor::<R>(4, 4, device);
        let tile = create_empty::<R>(4, 4, device);
        let cube_dim = CubeDim::new(1, 1, 1);
        let cube_count = CubeCount::new(1, 1, 1);

        let settings = KernelSettings::default()
            .cube_dim(cube_dim)
            .vectorize_input(0, TILE_SIZE as u8)
            .vectorize_output(0, TILE_SIZE as u8);

        read_partial_test_launch::<F32, R>(
            tensor.client.clone(),
            cube_count,
            settings,
            TensorHandle::new(&tensor.handle, &tensor.strides, &tensor.shape.dims),
            ArrayHandle::new(&tile, 4),
            TILE_SIZE.into(),
            false,
        );

        let expected = &[
            8.0, 9.0, 10.0, 11.0, 12.0, 13.0, 14.0, 15.0, 0.0, 0.0, 0.0, 0.0, 0.0, 0.0, 0.0, 0.0,
        ];
        assert_equals::<R>(tile, expected, device);
    }

    /// Exported test
    pub fn load_tile_no_checks_unit_test<R: JitRuntime>(device: &R::Device) {
        let tensor = range_tensor::<R>(8, 8, device);
        let tile = create_empty::<R>(TILE_SIZE, TILE_SIZE, device);
        let cube_dim = CubeDim::new(1, 1, 1);
        let cube_count = CubeCount::new(1, 1, 1);

        let settings = KernelSettings::default()
            .cube_dim(cube_dim)
            .vectorize_input(0, TILE_SIZE as u8)
            .vectorize_output(0, TILE_SIZE as u8);

        let config = make_config(8, 8, 8);

        load_tile_test_launch::<F32, R>(
            tensor.client.clone(),
            cube_count,
            settings,
            TensorHandle::new(&tensor.handle, &tensor.strides, &tensor.shape.dims),
            ArrayHandle::new(&tile, 4),
            0,
            0,
            config,
        );

        let expected = &[
            0.0, 1.0, 2.0, 3.0, 8.0, 9.0, 10.0, 11.0, 16.0, 17.0, 18.0, 19.0, 24.0, 25.0, 26.0,
            27.0,
        ];
        assert_equals::<R>(tile, expected, device);
    }

    /// Exported test
    pub fn load_tile_vertical_checks_unit_test<R: JitRuntime>(device: &R::Device) {
        let tensor = range_tensor::<R>(6, 8, device);
        let tile = create_empty::<R>(TILE_SIZE, TILE_SIZE, device);
        let cube_dim = CubeDim::new(1, 1, 1);
        let cube_count = CubeCount::new(1, 1, 1);

        let settings = KernelSettings::default()
            .cube_dim(cube_dim)
            .vectorize_input(0, TILE_SIZE as u8)
            .vectorize_output(0, TILE_SIZE as u8);

        let config = make_config(6, 8, 8);

        load_tile_test_launch::<F32, R>(
            tensor.client.clone(),
            cube_count,
            settings,
            TensorHandle::new(&tensor.handle, &tensor.strides, &tensor.shape.dims),
            ArrayHandle::new(&tile, 4),
            4,
            0,
            config,
        );

        let expected = &[
            32.0, 33.0, 34.0, 35.0, 40.0, 41.0, 42.0, 43.0, 0.0, 0.0, 0.0, 0.0, 0.0, 0.0, 0.0, 0.0,
        ];
        assert_equals::<R>(tile, expected, device);
    }

    /// Exported test
    pub fn load_tile_horizontal_checks_unit_test<R: JitRuntime>(device: &R::Device) {
        let tensor = range_tensor::<R>(8, 4, device);
        let tile = create_empty::<R>(TILE_SIZE, TILE_SIZE, device);
        let cube_dim = CubeDim::new(1, 1, 1);
        let cube_count = CubeCount::new(1, 1, 1);

        let settings = KernelSettings::default()
            .cube_dim(cube_dim)
            .vectorize_input(0, TILE_SIZE as u8)
            .vectorize_output(0, TILE_SIZE as u8);

        let config = make_config(8, 4, 8);

        load_tile_test_launch::<F32, R>(
            tensor.client.clone(),
            cube_count,
            settings,
            TensorHandle::new(&tensor.handle, &tensor.strides, &tensor.shape.dims),
            ArrayHandle::new(&tile, 4),
            0,
            4,
            config,
        );

        let expected = &[
            0.0, 0.0, 0.0, 0.0, 0.0, 0.0, 0.0, 0.0, 0.0, 0.0, 0.0, 0.0, 0.0, 0.0, 0.0, 0.0,
        ];
        assert_equals::<R>(tile, expected, device);
    }

    /// Exported test
    pub fn write_tile_plain_unit_test<R: JitRuntime>(device: &R::Device) {
        let tile = range_tensor::<R>(4, 4, device);
        let sm_out = create_empty::<R>(8, 8, device);
        let cube_dim = CubeDim::new(1, 1, 1);
        let cube_count = CubeCount::new(1, 1, 1);

        let settings = KernelSettings::default()
            .cube_dim(cube_dim)
            .vectorize_input(0, TILE_SIZE as u8)
            .vectorize_output(0, TILE_SIZE as u8);

        let config = make_config(8, 8, 8);

        write_tile_test_launch::<F32, R>(
            tile.client.clone(),
            cube_count,
            settings,
            ArrayHandle::new(&tile.handle, 4),
            ArrayHandle::new(&sm_out, 4),
            config,
            false,
        );

        let expected = &[
            0.0, 1.0, 2.0, 3.0, 0.0, 0.0, 0.0, 0.0, 4.0, 5.0, 6.0, 7.0, 0.0, 0.0, 0.0, 0.0, 8.0,
            9.0, 10.0, 11.0, 0.0, 0.0, 0.0, 0.0, 12.0, 13.0, 14.0, 15.0, 0.0, 0.0, 0.0, 0.0, 0.0,
            0.0, 0.0, 0.0, 0.0, 0.0, 0.0, 0.0, 0.0, 0.0, 0.0, 0.0, 0.0, 0.0, 0.0, 0.0, 0.0, 0.0,
            0.0, 0.0, 0.0, 0.0, 0.0, 0.0, 0.0, 0.0, 0.0, 0.0, 0.0, 0.0, 0.0, 0.0,
        ];
        assert_equals::<R>(sm_out, expected, device);
    }

    /// Exported test
    pub fn write_tile_transposed_unit_test<R: JitRuntime>(device: &R::Device) {
        let tile = range_tensor::<R>(4, 4, device);
        let sm_out = create_empty::<R>(8, 8, device);
        let cube_dim = CubeDim::new(1, 1, 1);
        let cube_count = CubeCount::new(1, 1, 1);

        let settings = KernelSettings::default()
            .cube_dim(cube_dim)
            .vectorize_input(0, TILE_SIZE as u8)
            .vectorize_output(0, TILE_SIZE as u8);

        let config = make_config(8, 8, 8);

        write_tile_test_launch::<F32, R>(
            tile.client.clone(),
            cube_count,
            settings,
            ArrayHandle::new(&tile.handle, 4),
            ArrayHandle::new(&sm_out, 64),
            config,
            true,
        );

        let expected = &[
            0.0, 4.0, 8.0, 12.0, 0.0, 0.0, 0.0, 0.0, 1.0, 5.0, 9.0, 13.0, 0.0, 0.0, 0.0, 0.0, 2.0,
            6.0, 10.0, 14.0, 0.0, 0.0, 0.0, 0.0, 3.0, 7.0, 11.0, 15.0, 0.0, 0.0, 0.0, 0.0, 0.0,
            0.0, 0.0, 0.0, 0.0, 0.0, 0.0, 0.0, 0.0, 0.0, 0.0, 0.0, 0.0, 0.0, 0.0, 0.0, 0.0, 0.0,
            0.0, 0.0, 0.0, 0.0, 0.0, 0.0, 0.0, 0.0, 0.0, 0.0, 0.0, 0.0, 0.0, 0.0,
        ];
        assert_equals::<R>(sm_out, expected, device);
    }

    /// Exported test
    pub fn load_lhs_transposed_unit_test<R: JitRuntime>(device: &R::Device) {
        let lhs = range_tensor::<R>(16, 16, device);
        let sm_out = create_empty::<R>(8, 8, device);
        let cube_dim = CubeDim::new(1, 1, 1);
        let cube_count = CubeCount::new(1, 1, 1);

        let settings = KernelSettings::default()
            .cube_dim(cube_dim)
            .vectorize_input(0, TILE_SIZE as u8)
            .vectorize_output(0, TILE_SIZE as u8);

        let config = make_config(16, 16, 8);

        load_tensor_test_launch::<F32, R>(
            lhs.client.clone(),
            cube_count,
            settings,
            TensorHandle::new(&lhs.handle, &lhs.strides, &lhs.shape.dims),
            ArrayHandle::new(&sm_out, 64),
            4,
            4,
            8,
            config,
            true,
        );

        let expected = &[
            0.0, 0.0, 0.0, 0.0, 0.0, 0.0, 0.0, 0.0, 0.0, 0.0, 0.0, 0.0, 0.0, 0.0, 0.0, 0.0, 0.0,
            0.0, 0.0, 0.0, 0.0, 0.0, 0.0, 0.0, 0.0, 0.0, 0.0, 0.0, 0.0, 0.0, 0.0, 0.0, 0.0, 0.0,
            0.0, 0.0, 76.0, 92.0, 108.0, 124.0, 0.0, 0.0, 0.0, 0.0, 77.0, 93.0, 109.0, 125.0, 0.0,
            0.0, 0.0, 0.0, 78.0, 94.0, 110.0, 126.0, 0.0, 0.0, 0.0, 0.0, 79.0, 95.0, 111.0, 127.0,
        ];
        assert_equals::<R>(sm_out, expected, device);
    }

    /// Exported test
    pub fn load_lhs_transposed_out_of_bounds_cube_test<R: JitRuntime>(device: &R::Device) {
        let vectorization_factor = 1;
        let lhs = range_tensor::<R>(5, 1, device);
        let sm_out = create_empty::<R>(8, 8, device);
        let cube_dim = CubeDim::new(2, 2, 1);
        let cube_count = CubeCount::new(1, 1, 1);

        let settings = KernelSettings::default()
            .cube_dim(cube_dim)
            .vectorize_input(0, vectorization_factor as u8)
            .vectorize_output(0, TILE_SIZE as u8);

        let config = make_config(5, 1, 1);

        load_tensor_multiple_tiles_test_launch::<F32, R>(
            lhs.client.clone(),
            cube_count,
            settings,
            TensorHandle::new(&lhs.handle, &lhs.strides, &lhs.shape.dims),
            ArrayHandle::new(&sm_out, 64),
            0,
            config,
            true,
        );

        let expected = &[
            0.0, 1.0, 2.0, 3.0, 4.0, 0.0, 0.0, 0.0, 0.0, 0.0, 0.0, 0.0, 0.0, 0.0, 0.0, 0.0, 0.0,
            0.0, 0.0, 0.0, 0.0, 0.0, 0.0, 0.0, 0.0, 0.0, 0.0, 0.0, 0.0, 0.0, 0.0, 0.0, 0.0, 0.0,
            0.0, 0.0, 0.0, 0.0, 0.0, 0.0, 0.0, 0.0, 0.0, 0.0, 0.0, 0.0, 0.0, 0.0, 0.0, 0.0, 0.0,
            0.0, 0.0, 0.0, 0.0, 0.0, 0.0, 0.0, 0.0, 0.0, 0.0, 0.0, 0.0, 0.0,
        ];
        assert_equals::<R>(sm_out, expected, device);
    }

    /// Exported test
    pub fn load_lhs_transposed_cube_test<R: JitRuntime>(device: &R::Device) {
        let lhs = range_tensor::<R>(8, 8, device);
        let sm_out = create_empty::<R>(8, 8, device);
        let cube_dim = CubeDim::new(2, 2, 1);
        let cube_count = CubeCount::new(1, 1, 1);

        let settings = KernelSettings::default()
            .cube_dim(cube_dim)
            .vectorize_input(0, TILE_SIZE as u8)
            .vectorize_output(0, TILE_SIZE as u8);

        let config = make_config(8, 8, 8);

        load_tensor_multiple_tiles_test_launch::<F32, R>(
            lhs.client.clone(),
            cube_count,
            settings,
            TensorHandle::new(&lhs.handle, &lhs.strides, &lhs.shape.dims),
            ArrayHandle::new(&sm_out, 64),
            0,
            config,
            true,
        );

        let expected = &[
            0.0, 8.0, 16.0, 24.0, 32.0, 40.0, 48.0, 56.0, 1.0, 9.0, 17.0, 25.0, 33.0, 41.0, 49.0,
            57.0, 2.0, 10.0, 18.0, 26.0, 34.0, 42.0, 50.0, 58.0, 3.0, 11.0, 19.0, 27.0, 35.0, 43.0,
            51.0, 59.0, 4.0, 12.0, 20.0, 28.0, 36.0, 44.0, 52.0, 60.0, 5.0, 13.0, 21.0, 29.0, 37.0,
            45.0, 53.0, 61.0, 6.0, 14.0, 22.0, 30.0, 38.0, 46.0, 54.0, 62.0, 7.0, 15.0, 23.0, 31.0,
            39.0, 47.0, 55.0, 63.0,
        ];
        assert_equals::<R>(sm_out, expected, device);
    }

    /// Exported test
    pub fn load_lhs_transposed_offset_cube_test<R: JitRuntime>(device: &R::Device) {
        let lhs = range_tensor::<R>(8, 16, device);
        let sm_out = create_empty::<R>(8, 8, device);
        let cube_dim = CubeDim::new(2, 2, 1);
        let cube_count = CubeCount::new(1, 1, 1);

        let settings = KernelSettings::default()
            .cube_dim(cube_dim)
            .vectorize_input(0, TILE_SIZE as u8)
            .vectorize_output(0, TILE_SIZE as u8);

        let config = make_config(8, 8, 16);

        load_tensor_multiple_tiles_test_launch::<F32, R>(
            lhs.client.clone(),
            cube_count,
            settings,
            TensorHandle::new(&lhs.handle, &lhs.strides, &lhs.shape.dims),
            ArrayHandle::new(&sm_out, 64),
            8,
            config,
            true,
        );

        let expected = &[
            8.0, 24.0, 40.0, 56.0, 72.0, 88.0, 104.0, 120.0, 9.0, 25.0, 41.0, 57.0, 73.0, 89.0,
            105.0, 121.0, 10.0, 26.0, 42.0, 58.0, 74.0, 90.0, 106.0, 122.0, 11.0, 27.0, 43.0, 59.0,
            75.0, 91.0, 107.0, 123.0, 12.0, 28.0, 44.0, 60.0, 76.0, 92.0, 108.0, 124.0, 13.0, 29.0,
            45.0, 61.0, 77.0, 93.0, 109.0, 125.0, 14.0, 30.0, 46.0, 62.0, 78.0, 94.0, 110.0, 126.0,
            15.0, 31.0, 47.0, 63.0, 79.0, 95.0, 111.0, 127.0,
        ];
        assert_equals::<R>(sm_out, expected, device);
    }

    /// Exported test
    pub fn load_rhs_plain_unit_test<R: JitRuntime>(device: &R::Device) {
        let rhs = range_tensor::<R>(16, 16, device);
        let sm_out = create_empty::<R>(8, 8, device);
        let cube_dim = CubeDim::new(1, 1, 1);
        let cube_count = CubeCount::new(1, 1, 1);

        let settings = KernelSettings::default()
            .cube_dim(cube_dim)
            .vectorize_input(0, TILE_SIZE as u8)
            .vectorize_output(0, TILE_SIZE as u8);

        let config = make_config(8, 16, 16);

        load_tensor_test_launch::<F32, R>(
            rhs.client.clone(),
            cube_count,
            settings,
            TensorHandle::new(&rhs.handle, &rhs.strides, &rhs.shape.dims),
            ArrayHandle::new(&sm_out, 64),
            4,
            4,
            8,
            config,
            false,
        );

        let expected = &[
            0.0, 0.0, 0.0, 0.0, 0.0, 0.0, 0.0, 0.0, 0.0, 0.0, 0.0, 0.0, 0.0, 0.0, 0.0, 0.0, 0.0,
            0.0, 0.0, 0.0, 0.0, 0.0, 0.0, 0.0, 0.0, 0.0, 0.0, 0.0, 0.0, 0.0, 0.0, 0.0, 0.0, 0.0,
            0.0, 0.0, 196.0, 197.0, 198.0, 199.0, 0.0, 0.0, 0.0, 0.0, 212.0, 213.0, 214.0, 215.0,
            0.0, 0.0, 0.0, 0.0, 228.0, 229.0, 230.0, 231.0, 0.0, 0.0, 0.0, 0.0, 244.0, 245.0,
            246.0, 247.0,
        ];
        assert_equals::<R>(sm_out, expected, device);
    }

    /// Exported test
    pub fn load_rhs_plain_cube_test<R: JitRuntime>(device: &R::Device) {
        let rhs = range_tensor::<R>(8, 8, device);
        let sm_out = create_empty::<R>(8, 8, device);
        let cube_dim = CubeDim::new(2, 2, 1);
        let cube_count = CubeCount::new(1, 1, 1);

        let settings = KernelSettings::default()
            .cube_dim(cube_dim)
            .vectorize_input(0, TILE_SIZE as u8)
            .vectorize_output(0, TILE_SIZE as u8);

        let config = make_config(8, 8, 8);

        load_tensor_multiple_tiles_test_launch::<F32, R>(
            rhs.client.clone(),
            cube_count,
            settings,
            TensorHandle::new(&rhs.handle, &rhs.strides, &rhs.shape.dims),
            ArrayHandle::new(&sm_out, 64),
            0,
            config,
            false,
        );

        let expected = &[
            0.0, 1.0, 2.0, 3.0, 4.0, 5.0, 6.0, 7.0, 8.0, 9.0, 10.0, 11.0, 12.0, 13.0, 14.0, 15.0,
            16.0, 17.0, 18.0, 19.0, 20.0, 21.0, 22.0, 23.0, 24.0, 25.0, 26.0, 27.0, 28.0, 29.0,
            30.0, 31.0, 32.0, 33.0, 34.0, 35.0, 36.0, 37.0, 38.0, 39.0, 40.0, 41.0, 42.0, 43.0,
            44.0, 45.0, 46.0, 47.0, 48.0, 49.0, 50.0, 51.0, 52.0, 53.0, 54.0, 55.0, 56.0, 57.0,
            58.0, 59.0, 60.0, 61.0, 62.0, 63.0,
        ];
        assert_equals::<R>(sm_out, expected, device);
    }

    /// Exported test
    pub fn load_rhs_plain_cube_offset_test<R: JitRuntime>(device: &R::Device) {
        let rhs = range_tensor::<R>(16, 8, device);
        let sm_out = create_empty::<R>(8, 8, device);
        let cube_dim = CubeDim::new(2, 2, 1);
        let cube_count = CubeCount::new(1, 1, 1);
        let settings = KernelSettings::default()
            .cube_dim(cube_dim)
            .vectorize_input(0, TILE_SIZE as u8)
            .vectorize_output(0, TILE_SIZE as u8);

        let config = make_config(16, 16, 8);

        load_tensor_multiple_tiles_test_launch::<F32, R>(
            rhs.client.clone(),
            cube_count,
            settings,
            TensorHandle::new(&rhs.handle, &rhs.strides, &rhs.shape.dims),
            ArrayHandle::new(&sm_out, 64),
            8,
            config,
            false,
        );

        let expected = &[
            64.0, 65.0, 66.0, 67.0, 68.0, 69.0, 70.0, 71.0, 72.0, 73.0, 74.0, 75.0, 76.0, 77.0,
            78.0, 79.0, 80.0, 81.0, 82.0, 83.0, 84.0, 85.0, 86.0, 87.0, 88.0, 89.0, 90.0, 91.0,
            92.0, 93.0, 94.0, 95.0, 96.0, 97.0, 98.0, 99.0, 100.0, 101.0, 102.0, 103.0, 104.0,
            105.0, 106.0, 107.0, 108.0, 109.0, 110.0, 111.0, 112.0, 113.0, 114.0, 115.0, 116.0,
            117.0, 118.0, 119.0, 120.0, 121.0, 122.0, 123.0, 124.0, 125.0, 126.0, 127.0,
        ];
        assert_equals::<R>(sm_out, expected, device);
    }
}<|MERGE_RESOLUTION|>--- conflicted
+++ resolved
@@ -200,8 +200,7 @@
     } else {
         for i in range(0u32, Comptime::get(tile_size), unroll) {
             let mut transposed = F::vectorized(0., Comptime::get(tile_size));
-<<<<<<< HEAD
-            for j in range(0u32, Comptime::get(tile_size), unroll) {
+            for j in range(0u32, Comptime::get(tile_size), Comptime::new(true)) {
                 let mut row = tile[j];
                 if j > Comptime::runtime(tile_size) {
                     row = F::vectorized(0., Comptime::get(tile_size));
@@ -211,12 +210,6 @@
                     elem = F::new(0.);
                 }
                 transposed[j] = elem;
-=======
-
-            // Unrolling this one makes the difference
-            for j in range(0u32, Comptime::get(tile_size), Comptime::new(true)) {
-                transposed[j] = tile[j][i];
->>>>>>> 61ca9ff0
             }
 
             let sm_position = (sm_position_base + i * sm_stride) / sm_vectorization;
